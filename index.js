--- conflicted
+++ resolved
@@ -13,51 +13,10 @@
 import { createLibp2p } from 'libp2p'
 import { fromString, toString } from 'uint8arrays'
 import { decodeAddress, encodeAddress } from '@polkadot/keyring'
-<<<<<<< HEAD
-import initOlaf, { wasm_simplpedpop_contribute_all, wasm_keypair_from_secret, wasm_simplpedpop_recipient_all } from './olaf/pkg/olaf.js';
-
-// Initialize the WASM module once at startup
-await initOlaf();
-
-// Expose WASM functions globally for testing
-window.wasm_simplpedpop_contribute_all = wasm_simplpedpop_contribute_all;
-window.wasm_keypair_from_secret = wasm_keypair_from_secret;
-window.wasm_simplpedpop_recipient_all = wasm_simplpedpop_recipient_all;
-window.wasmReady = true;
-
-// Expose helper functions for testing
-window.ss58ToPublicKeyBytes = function (ss58Address) {
-  try {
-    const decoded = decodeAddress(ss58Address);
-    return new Uint8Array(decoded);
-  } catch (error) {
-    throw new Error(`Failed to decode SS58 address ${ss58Address}: ${error.message}`);
-  }
-};
-
-window.encodeAddress = encodeAddress;
-
-window.hexToUint8Array = function (hexString) {
-  const cleanHex = hexString.startsWith('0x') ? hexString.slice(2) : hexString;
-  const bytes = new Uint8Array(cleanHex.length / 2);
-  for (let i = 0; i < cleanHex.length; i += 2) {
-    bytes[i / 2] = parseInt(cleanHex.substring(i, i + 2), 16);
-  }
-  return bytes;
-};
-
-window.createKeypairBytes = function (secretKeyHex) {
-  const secretKeyBytes = window.hexToUint8Array(secretKeyHex);
-
-  // Use the WASM function to generate a proper keypair from the secret key
-  return window.wasm_keypair_from_secret(secretKeyBytes);
-};
-
-=======
 import { cryptoWaitReady, sr25519Sign, sr25519Verify, sr25519PairFromSeed } from '@polkadot/util-crypto'
 import { hexToU8a } from '@polkadot/util'
 import { createEd25519PeerId } from '@libp2p/peer-id-factory'
->>>>>>> 8f735e23
+import initOlaf, { wasm_simplpedpop_contribute_all, wasm_keypair_from_secret, wasm_simplpedpop_recipient_all } from './olaf/pkg/olaf.js'
 
 // Constants
 const WEBRTC_CODE = WebRTC.code
@@ -75,6 +34,10 @@
 const output = document.getElementById('output')
 const sendSection = document.getElementById('send-section')
 
+// WASM Threshold Signing State
+let generatedAllMessage = null
+let receivedAllMessage = null
+
 // Session State Class
 class SessionState {
   constructor() {
@@ -116,36 +79,9 @@
   return connections.find(conn => !conn.remoteAddr.protoCodes().includes(WEBRTC_CODE))
 }
 
-<<<<<<< HEAD
-let ma
-let chatStream
-let connectedPeerSS58Address = null
-let generatedAllMessage = null
-let receivedAllMessage = null
-
-const node = await createLibp2p({
-  addresses: {
-    listen: ['/p2p-circuit', '/webrtc']
-  },
-  transports: [
-    webSockets({ filter: filters.all }),
-    webRTC(),
-    circuitRelayTransport()
-  ],
-  connectionEncrypters: [noise()],
-  streamMuxers: [yamux()],
-  connectionGater: {
-    denyDialMultiaddr: () => false
-  },
-  services: {
-    identify: identify(),
-    identifyPush: identifyPush(),
-    ping: ping()
-=======
 const validatePolkadotAddress = (address) => {
   if (!address || typeof address !== 'string') {
     throw new Error('Invalid address: must be a non-empty string')
->>>>>>> 8f735e23
   }
 
   try {
@@ -709,7 +645,19 @@
       if (buffer === null) {
         break // End of stream
       }
-      appendOutput(`Received: '${toString(buffer.subarray())}'`)
+      const message = toString(buffer.subarray())
+      appendOutput(`Received: '${message}'`)
+
+      // Check if this is an AllMessage
+      if (message.startsWith('ALL_MESSAGE:')) {
+        const hexMessage = message.substring('ALL_MESSAGE:'.length)
+        try {
+          receivedAllMessage = hexToUint8Array('0x' + hexMessage)
+          appendOutput(`✓ AllMessage received and stored: ${receivedAllMessage.length} bytes`)
+        } catch (err) {
+          appendOutput(`Error parsing received AllMessage: ${err.message}`)
+        }
+      }
     }
   })
 
@@ -821,33 +769,8 @@
       element.textContent = multiaddr.toString()
       return element
     })
-<<<<<<< HEAD
-  document.getElementById('multiaddrs').replaceChildren(...multiaddrs)
-})
-
-node.handle(CHAT_PROTOCOL, async ({ stream }) => {
-  chatStream = byteStream(stream)
-  while (true) {
-    const buf = await chatStream.read()
-    const message = toString(buf.subarray())
-    appendOutput(`Received: '${message}'`)
-
-    // Check if this is an AllMessage
-    if (message.startsWith('ALL_MESSAGE:')) {
-      const hexMessage = message.substring('ALL_MESSAGE:'.length)
-      try {
-        receivedAllMessage = window.hexToUint8Array(hexMessage)
-        appendOutput(`✓ AllMessage received and stored: ${receivedAllMessage.length} bytes`)
-      } catch (err) {
-        appendOutput(`Error parsing received AllMessage: ${err.message}`)
-      }
-    }
-  }
-})
-=======
   document.getElementById('multiaddrs').replaceChildren(...webrtcMultiaddrs)
 }
->>>>>>> 8f735e23
 
 
 // Chat Stream Management
@@ -862,28 +785,23 @@
       // Handle incoming messages
       Promise.resolve().then(async () => {
         while (true) {
-<<<<<<< HEAD
-          const buf = await chatStream.read()
-          const message = toString(buf.subarray())
+          const buffer = await sessionState.chatStream.read()
+          if (buffer === null) {
+            break // End of stream
+          }
+          const message = toString(buffer.subarray())
           appendOutput(`Received: '${message}'`)
 
           // Check if this is an AllMessage
           if (message.startsWith('ALL_MESSAGE:')) {
             const hexMessage = message.substring('ALL_MESSAGE:'.length)
             try {
-              receivedAllMessage = window.hexToUint8Array(hexMessage)
+              receivedAllMessage = hexToU8a('0x' + hexMessage)
               appendOutput(`✓ AllMessage received and stored: ${receivedAllMessage.length} bytes`)
             } catch (err) {
               appendOutput(`Error parsing received AllMessage: ${err.message}`)
             }
           }
-=======
-          const buffer = await sessionState.chatStream.read()
-          if (buffer === null) {
-            break // End of stream
-          }
-          appendOutput(`Received: '${toString(buffer.subarray())}'`)
->>>>>>> 8f735e23
         }
       })
     } catch (error) {
@@ -1224,30 +1142,6 @@
     const challenge = challengeData.challenge
     appendOutput(`Received challenge: ${challenge}`)
 
-<<<<<<< HEAD
-        try {
-          const dialSignal = AbortSignal.timeout(10000)
-          const ma = multiaddr(peerMultiaddr)
-          await node.dial(ma, { signal: dialSignal })
-          connectedPeerSS58Address = polkadotAddress
-          appendOutput('Connected to peer!')
-          appendOutput(`Peer SS58 address stored: ${polkadotAddress}`)
-        } catch (dialError) {
-          if (dialError.name === 'AbortError') {
-            appendOutput('Connection timeout')
-          } else {
-            appendOutput(`Connection failed: ${dialError.message}`)
-            appendOutput(`Multiaddress: ${peerMultiaddr}`)
-          }
-        }
-      } else if (parsed.success && !parsed.found) {
-        appendOutput(`No peer found for: ${polkadotAddress}`)
-      } else {
-        appendOutput(`Query failed: ${parsed.error}`)
-      }
-    } catch (e) {
-      appendOutput(`Response parse error: ${e.message}`)
-=======
     // Step 3: Sign the challenge and respond
     const signature = await signMessage(challenge, sessionState.mySecretKey)
     const respondRequest = {
@@ -1255,7 +1149,6 @@
       ss58Address: sessionState.mySS58Address,
       challenge,
       signature: signatureToHex(signature)
->>>>>>> 8f735e23
     }
 
     await streamWriter.write(fromString(JSON.stringify(respondRequest)))
@@ -1336,12 +1229,60 @@
   }
 }
 
+// Initialize WASM and helper functions
+const initializeWasm = async () => {
+  try {
+    await initOlaf()
+    
+    // Expose WASM functions globally for testing
+    window.wasm_simplpedpop_contribute_all = wasm_simplpedpop_contribute_all
+    window.wasm_keypair_from_secret = wasm_keypair_from_secret
+    window.wasm_simplpedpop_recipient_all = wasm_simplpedpop_recipient_all
+    window.wasmReady = true
+
+    // Expose helper functions for testing
+    window.ss58ToPublicKeyBytes = function (ss58Address) {
+      try {
+        const decoded = decodeAddress(ss58Address)
+        return new Uint8Array(decoded)
+      } catch (error) {
+        throw new Error(`Failed to decode SS58 address ${ss58Address}: ${error.message}`)
+      }
+    }
+
+    window.encodeAddress = encodeAddress
+
+    window.hexToUint8Array = function (hexString) {
+      const cleanHex = hexString.startsWith('0x') ? hexString.slice(2) : hexString
+      const bytes = new Uint8Array(cleanHex.length / 2)
+      for (let i = 0; i < cleanHex.length; i += 2) {
+        bytes[i / 2] = parseInt(cleanHex.substring(i, i + 2), 16)
+      }
+      return bytes
+    }
+
+    window.createKeypairBytes = function (secretKeyHex) {
+      const secretKeyBytes = window.hexToUint8Array(secretKeyHex)
+      // Use the WASM function to generate a proper keypair from the secret key
+      return window.wasm_keypair_from_secret(secretKeyBytes)
+    }
+
+    appendOutput('WASM module initialized successfully')
+  } catch (error) {
+    appendOutput(`Failed to initialize WASM: ${error.message}`)
+    throw error
+  }
+}
+
 // Initialize the session when the page loads
 document.addEventListener('DOMContentLoaded', async () => {
   try {
+    // Initialize WASM first
+    await initializeWasm()
+    // Then initialize the LibP2P session
     await initializeSession()
   } catch (error) {
-    appendOutput(`Failed to initialize session: ${error.message}`)
+    appendOutput(`Failed to initialize: ${error.message}`)
   }
 })
 
@@ -1364,7 +1305,7 @@
 
 window['generate-all-message'].onclick = async () => {
   try {
-    const secretKeyInput = window['secret-key-input'].value.toString().trim()
+    const secretKeyInput = document.getElementById('threshold-secret-key-input').value.toString().trim()
     const recipientsInput = window['recipients-input'].value.toString().trim()
     const thresholdInput = window['threshold-input'].value.toString().trim()
 
@@ -1472,7 +1413,7 @@
     }
 
     // Check if we have a connected peer
-    if (!ma) {
+    if (!sessionState.peerMultiaddr) {
       appendOutput('No peer connected. Please connect to a peer first.')
       return
     }
@@ -1487,46 +1428,14 @@
     appendOutput(`Sending: ${messageToSend.substring(0, 50)}...`)
 
     // Ensure we have a chat stream
-    if (chatStream == null) {
-      appendOutput('Opening chat stream...')
-      const signal = AbortSignal.timeout(5000)
-      try {
-        const stream = await node.dialProtocol(ma, CHAT_PROTOCOL, { signal })
-        chatStream = byteStream(stream)
-
-        // Set up message listener
-        Promise.resolve().then(async () => {
-          while (true) {
-            const buf = await chatStream.read()
-            const message = toString(buf.subarray())
-            appendOutput(`Received: '${message}'`)
-
-            // Check if this is an AllMessage
-            if (message.startsWith('ALL_MESSAGE:')) {
-              const hexMessage = message.substring('ALL_MESSAGE:'.length)
-              try {
-                receivedAllMessage = window.hexToUint8Array(hexMessage)
-                appendOutput(`✓ AllMessage received and stored: ${receivedAllMessage.length} bytes`)
-              } catch (err) {
-                appendOutput(`Error parsing received AllMessage: ${err.message}`)
-              }
-            }
-          }
-        })
-      } catch (err) {
-        if (signal.aborted) {
-          appendOutput('Chat stream timeout')
-        } else {
-          appendOutput(`Chat stream failed: ${err.message}`)
-        }
-        return
-      }
+    const streamReady = await handleChatStream()
+    if (!streamReady) {
+      return
     }
 
     // Send the AllMessage
-    await chatStream.write(fromString(messageToSend))
+    await sendMessage(messageToSend)
     appendOutput('✓ AllMessage sent successfully to connected peer')
-    appendOutput(`Recipient: ${connectedPeerSS58Address || 'Unknown peer'}`)
 
   } catch (err) {
     appendOutput(`Error sending AllMessage: ${err.message}`)
@@ -1556,7 +1465,7 @@
     }
 
     // Get the current secret key for keypair generation
-    const secretKeyInput = window['secret-key-input'].value.toString().trim()
+    const secretKeyInput = document.getElementById('threshold-secret-key-input').value.toString().trim()
     if (!secretKeyInput) {
       appendOutput('No secret key found. Please enter your secret key.')
       return
@@ -1624,7 +1533,7 @@
     `
 
     // Find the threshold signing section and append the result
-    const thresholdSection = document.querySelector('.ss58-section')
+    const thresholdSection = document.querySelector('section[aria-label="Threshold signing with SimplPedPoP"]')
     if (thresholdSection) {
       // Remove any existing threshold key display
       const existingDisplay = thresholdSection.querySelector('.threshold-key-display')

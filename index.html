<!DOCTYPE html>
<html lang="en">

<head>
  <meta charset="UTF-8" />
  <meta name="viewport" content="width=device-width, initial-scale=1.0" />
  <meta name="description"
    content="Decentralized Threshold Signing Service - Browser Client for peer-to-peer communication via SS58 addresses" />
  <meta name="author" content="Decentralized Threshold Signing Service" />

  <!-- Decentralized Threshold Signing Service - Browser Client -->
  <title>Decentralized Threshold Signing Service</title>

  <style>
    /* CSS Custom Properties (Variables) */
    :root {
      --primary-color: #f0f8ff;
      --border-color: #ddd;
      --border-radius: 5px;
      --spacing-small: 5px;
      --spacing-medium: 15px;
      --spacing-large: 20px;
      --input-width-large: 800px;
      --input-width-medium: 600px;
      --font-weight-bold: bold;
    }

    /* Base Styles */
    * {
      box-sizing: border-box;
    }

    body {
      font-family: -apple-system, BlinkMacSystemFont, 'Segoe UI', Roboto, Oxygen, Ubuntu, Cantarell, sans-serif;
      line-height: 1.6;
      margin: 0;
      padding: var(--spacing-large);
      background-color: #fafafa;
    }

    /* Typography */
    h3 {
      color: #333;
      margin-top: 0;
      margin-bottom: var(--spacing-medium);
    }

    p {
      color: #666;
      margin-bottom: var(--spacing-large);
    }

    /* Form Elements */
    label {
      display: block;
      font-weight: var(--font-weight-bold);
      margin: var(--spacing-small) 0;
      color: #333;
    }

    button {
      display: block;
      font-weight: var(--font-weight-bold);
      margin: var(--spacing-small) 0;
      padding: 10px 20px;
      background-color: #007bff;
      color: white;
      border: none;
      border-radius: var(--border-radius);
      cursor: pointer;
      transition: background-color 0.2s ease;
    }

    button:hover {
      background-color: #0056b3;
    }

    button:active {
      background-color: #004085;
    }

    input[type="text"] {
      width: var(--input-width-large);
      padding: 8px 12px;
      border: 1px solid var(--border-color);
      border-radius: var(--border-radius);
      font-size: 14px;
      transition: border-color 0.2s ease;
    }

    input[type="text"]:focus {
      outline: none;
      border-color: #007bff;
      box-shadow: 0 0 0 2px rgba(0, 123, 255, 0.25);
    }

    /* Layout */
    .container {
      max-width: 1200px;
      margin: 0 auto;
    }

    .section {
      margin-bottom: var(--spacing-large);
      background-color: white;
      padding: var(--spacing-large);
      border-radius: var(--border-radius);
      box-shadow: 0 2px 4px rgba(0, 0, 0, 0.1);
    }

    .section--hidden {
      display: none;
    }

    .section--highlighted {
      background-color: var(--primary-color);
      border: 1px solid var(--border-color);
    }

    .section--highlighted input[type="text"] {
      width: var(--input-width-medium);
    }

    /* Lists */
    ul {
      list-style-type: none;
      padding: 0;
      margin: 0;
    }

    li {
      padding: 8px 12px;
      margin: 4px 0;
      background-color: #f8f9fa;
      border-radius: var(--border-radius);
      font-family: monospace;
      font-size: 12px;
      word-break: break-all;
    }

    /* Output Section */
    .output {
      background-color: #f8f9fa;
      border: 1px solid var(--border-color);
      border-radius: var(--border-radius);
      padding: var(--spacing-medium);
      min-height: 200px;
      max-height: 400px;
      overflow-y: auto;
      font-family: monospace;
      font-size: 12px;
      line-height: 1.4;
    }

    .output div {
      margin-bottom: 4px;
      padding: 2px 0;
    }

    /* Responsive Design */
    @media (max-width: 768px) {
      body {
        padding: var(--spacing-medium);
      }

      input[type="text"] {
        width: 100%;
        max-width: var(--input-width-large);
      }

      .section--highlighted input[type="text"] {
        width: 100%;
        max-width: var(--input-width-medium);
      }
    }
  </style>
</head>

<body>
<<<<<<< HEAD
  <div id="app">
    <div>
      <h3>🔗 Auto-Connected to Relay</h3>
      <p>This application automatically connects to the relay server at startup.</p>
    </div>

    <div id="send-section">
      <label for="message">Message:</label>
      <input type="text" id="message" value="hello" />
      <button id="send">Send</button>
    </div>

    <!-- SS58 Address Storage Section -->
    <div class="ss58-section">
      <label for="ss58-address-input">SS58 Address:</label>
      <input type="text" id="ss58-address-input"
        placeholder="Enter your SS58 address (e.g., 5GrwvaEF5zXb26Fz9rcQpDWS57CtERHpNehXCPcNoHGKutQY)" />
      <button id="store-address-input">Store SS58 Address in Relay</button>
    </div>

    <!-- SS58 Address Lookup and Connection Section -->
    <div class="ss58-section">
      <label for="ss58-address">SS58 Address:</label>
      <input type="text" id="ss58-address" placeholder="Enter SS58 address to find and connect to peer" />
      <button id="connect-via-address">Find Peer & Connect</button>
    </div>

    <!-- WASM Threshold Signing Section -->
    <div class="ss58-section">
      <h3>🔐 Threshold Signing (SimplPedPop)</h3>
      <label for="secret-key-input">Secret Key (hex format):</label>
      <input type="text" id="secret-key-input"
        placeholder="Enter secret key in hex format (e.g., 0x473a77675b8e77d90c1b6dc2dbe6ac533b0853790ea8bcadf0ee8b5da4cfbbce)"
        value="0x473a77675b8e77d90c1b6dc2dbe6ac533b0853790ea8bcadf0ee8b5da4cfbbce" />

      <label for="recipients-input">Recipients (comma-separated SS58 addresses):</label>
      <input type="text" id="recipients-input" placeholder="Enter recipient SS58 addresses separated by commas"
        value="5CXkZyy4S5b3w16wvKA2hUwzp5q2y7UtRPkXnW97QGvDN8Jw,5Gma8SNsn6rkQf9reAWFQ9WKq8bwwHtSzwMYtLTdhYsGPKiy" />

      <label for="threshold-input">Threshold:</label>
      <input type="number" id="threshold-input" value="2" min="1" max="10" />

      <button id="generate-all-message">Generate AllMessage</button>
      <div id="all-message-output" style="margin-top: 10px; font-family: monospace; word-break: break-all;"></div>
      <div id="all-message-actions" style="margin-top: 10px; display: none;">
        <button id="send-all-message">Send AllMessage to Connected Peer</button>
        <button id="store-all-message">Store AllMessage in Relay</button>
        <button id="process-all-messages">Process AllMessages (Generate Threshold Key)</button>
      </div>
    </div>

    <!-- Active Connections Display -->
    <div id="connectionsWrapper">
      <h3>Active Connections:</h3>
      <ul id="connections"></ul>
    </div>

    <!-- Listening Addresses Display -->
    <div id="listeningAddressesWrapper">
      <h3>Listening addresses:</h3>
      <ul id="multiaddrs"></ul>
    </div>

    <!-- Application Output/Log Section -->
    <h3>Output:</h3>
    <div id="output"></div>
=======
  <div class="container">
    <main id="app">
      <!-- Header Section -->
      <header class="section">
        <h1>🔗 Decentralized Threshold Signing Service</h1>
        <p>This application automatically connects to the relay server at startup and enables peer-to-peer communication
          via SS58 addresses.</p>
      </header>

      <!-- Messaging Section -->
      <section id="send-section" class="section section--hidden" aria-label="Peer-to-peer messaging">
        <h2>💬 Send Message</h2>
        <form role="form" aria-label="Send message to connected peer">
          <label for="message">Message:</label>
          <input type="text" id="message" name="message" value="hello" placeholder="Enter your message here..."
            aria-describedby="message-help" />
          <button type="button" id="send" aria-label="Send message to connected peer">
            Send Message
          </button>
        </form>
      </section>

      <!-- SS58 Address Storage Section -->
      <section class="section section--highlighted" aria-label="Store SS58 address">
        <h2>📝 Store SS58 Address with Proof of Possession</h2>
        <form role="form" aria-label="Store your SS58 address in the relay with proof of possession">
          <label for="ss58-address-input">Your SS58 Address:</label>
          <input type="text" id="ss58-address-input" name="ss58-address-input"
            placeholder="Enter your SS58 address (e.g., 5GrwvaEF5zXb26Fz9rcQpDWS57CtERHpNehXCPcNoHGKutQY)"
            aria-describedby="ss58-storage-help" />
          <label for="secret-key-input">Your Secret Key (32 bytes hex):</label>
          <input type="text" id="secret-key-input" name="secret-key-input"
            placeholder="Enter your secret key (e.g., 0x473a77675b8e77d90c1b6dc2dbe6ac533b0853790ea8bcadf0ee8b5da4cfbbce)"
            aria-describedby="secret-key-help" />
          <button type="button" id="store-address-input"
            aria-label="Store your SS58 address in the relay with proof of possession">
            Store SS58 Address with Proof of Possession
          </button>
        </form>
      </section>

      <!-- SS58 Address Lookup and Connection Section -->
      <section class="section section--highlighted" aria-label="Connect to peer via SS58 address">
        <h2>🔍 Find & Connect to Peer</h2>
        <form role="form" aria-label="Find and connect to a peer using their SS58 address">
          <label for="ss58-address">Peer's SS58 Address:</label>
          <input type="text" id="ss58-address" name="ss58-address"
            placeholder="Enter SS58 address to find and connect to peer" aria-describedby="ss58-connection-help" />
          <button type="button" id="connect-via-address" aria-label="Find peer and establish connection">
            Find Peer & Connect
          </button>
        </form>
      </section>

      <!-- Network Status Section -->
      <section class="section" aria-label="Network status information">
        <h2>🌐 Network Status</h2>

        <!-- Active Connections Display -->
        <div id="connectionsWrapper">
          <h3>Active Connections:</h3>
          <ul id="connections" role="list" aria-label="List of active peer connections"></ul>
        </div>

        <!-- Listening Addresses Display -->
        <div id="listeningAddressesWrapper">
          <h3>Listening Addresses:</h3>
          <ul id="multiaddrs" role="list" aria-label="List of listening addresses"></ul>
        </div>
      </section>

      <!-- Permission Requests Section -->
      <section class="section" aria-label="Connection permission requests">
        <h2>🔐 Connection Permission Requests</h2>
        <div id="permission-requests" role="region" aria-label="Pending connection permission requests">
          <p>Incoming connection requests will appear here. You can accept or reject them.</p>
        </div>
      </section>

      <!-- Application Output/Log Section -->
      <section class="section" aria-label="Application output and logs">
        <h2>📋 Output Log</h2>
        <div id="output" class="output" role="log" aria-label="Application output and status messages"></div>
      </section>
    </main>
>>>>>>> 8f735e23
  </div>

  <script type="module" src="./index.js"></script>
</body>

</html><|MERGE_RESOLUTION|>--- conflicted
+++ resolved
@@ -177,74 +177,6 @@
 </head>
 
 <body>
-<<<<<<< HEAD
-  <div id="app">
-    <div>
-      <h3>🔗 Auto-Connected to Relay</h3>
-      <p>This application automatically connects to the relay server at startup.</p>
-    </div>
-
-    <div id="send-section">
-      <label for="message">Message:</label>
-      <input type="text" id="message" value="hello" />
-      <button id="send">Send</button>
-    </div>
-
-    <!-- SS58 Address Storage Section -->
-    <div class="ss58-section">
-      <label for="ss58-address-input">SS58 Address:</label>
-      <input type="text" id="ss58-address-input"
-        placeholder="Enter your SS58 address (e.g., 5GrwvaEF5zXb26Fz9rcQpDWS57CtERHpNehXCPcNoHGKutQY)" />
-      <button id="store-address-input">Store SS58 Address in Relay</button>
-    </div>
-
-    <!-- SS58 Address Lookup and Connection Section -->
-    <div class="ss58-section">
-      <label for="ss58-address">SS58 Address:</label>
-      <input type="text" id="ss58-address" placeholder="Enter SS58 address to find and connect to peer" />
-      <button id="connect-via-address">Find Peer & Connect</button>
-    </div>
-
-    <!-- WASM Threshold Signing Section -->
-    <div class="ss58-section">
-      <h3>🔐 Threshold Signing (SimplPedPop)</h3>
-      <label for="secret-key-input">Secret Key (hex format):</label>
-      <input type="text" id="secret-key-input"
-        placeholder="Enter secret key in hex format (e.g., 0x473a77675b8e77d90c1b6dc2dbe6ac533b0853790ea8bcadf0ee8b5da4cfbbce)"
-        value="0x473a77675b8e77d90c1b6dc2dbe6ac533b0853790ea8bcadf0ee8b5da4cfbbce" />
-
-      <label for="recipients-input">Recipients (comma-separated SS58 addresses):</label>
-      <input type="text" id="recipients-input" placeholder="Enter recipient SS58 addresses separated by commas"
-        value="5CXkZyy4S5b3w16wvKA2hUwzp5q2y7UtRPkXnW97QGvDN8Jw,5Gma8SNsn6rkQf9reAWFQ9WKq8bwwHtSzwMYtLTdhYsGPKiy" />
-
-      <label for="threshold-input">Threshold:</label>
-      <input type="number" id="threshold-input" value="2" min="1" max="10" />
-
-      <button id="generate-all-message">Generate AllMessage</button>
-      <div id="all-message-output" style="margin-top: 10px; font-family: monospace; word-break: break-all;"></div>
-      <div id="all-message-actions" style="margin-top: 10px; display: none;">
-        <button id="send-all-message">Send AllMessage to Connected Peer</button>
-        <button id="store-all-message">Store AllMessage in Relay</button>
-        <button id="process-all-messages">Process AllMessages (Generate Threshold Key)</button>
-      </div>
-    </div>
-
-    <!-- Active Connections Display -->
-    <div id="connectionsWrapper">
-      <h3>Active Connections:</h3>
-      <ul id="connections"></ul>
-    </div>
-
-    <!-- Listening Addresses Display -->
-    <div id="listeningAddressesWrapper">
-      <h3>Listening addresses:</h3>
-      <ul id="multiaddrs"></ul>
-    </div>
-
-    <!-- Application Output/Log Section -->
-    <h3>Output:</h3>
-    <div id="output"></div>
-=======
   <div class="container">
     <main id="app">
       <!-- Header Section -->
@@ -299,6 +231,32 @@
         </form>
       </section>
 
+      <!-- WASM Threshold Signing Section -->
+      <section class="section" aria-label="Threshold signing with SimplPedPoP">
+        <h2>🔐 Threshold Signing (SimplPedPoP)</h2>
+        <form role="form" aria-label="Threshold signing configuration">
+          <label for="threshold-secret-key-input">Secret Key (hex format):</label>
+          <input type="text" id="threshold-secret-key-input"
+            placeholder="Enter secret key in hex format (e.g., 0x473a77675b8e77d90c1b6dc2dbe6ac533b0853790ea8bcadf0ee8b5da4cfbbce)"
+            value="0x473a77675b8e77d90c1b6dc2dbe6ac533b0853790ea8bcadf0ee8b5da4cfbbce" />
+
+          <label for="recipients-input">Recipients (comma-separated SS58 addresses):</label>
+          <input type="text" id="recipients-input" placeholder="Enter recipient SS58 addresses separated by commas"
+            value="5CXkZyy4S5b3w16wvKA2hUwzp5q2y7UtRPkXnW97QGvDN8Jw,5Gma8SNsn6rkQf9reAWFQ9WKq8bwwHtSzwMYtLTdhYsGPKiy" />
+
+          <label for="threshold-input">Threshold:</label>
+          <input type="number" id="threshold-input" value="2" min="1" max="10" />
+
+          <button type="button" id="generate-all-message">Generate AllMessage</button>
+          <div id="all-message-output" style="margin-top: 10px; font-family: monospace; word-break: break-all;"></div>
+          <div id="all-message-actions" style="margin-top: 10px; display: none;">
+            <button type="button" id="send-all-message">Send AllMessage to Connected Peer</button>
+            <button type="button" id="store-all-message">Store AllMessage in Relay</button>
+            <button type="button" id="process-all-messages">Process AllMessages (Generate Threshold Key)</button>
+          </div>
+        </form>
+      </section>
+
       <!-- Network Status Section -->
       <section class="section" aria-label="Network status information">
         <h2>🌐 Network Status</h2>
@@ -330,7 +288,6 @@
         <div id="output" class="output" role="log" aria-label="Application output and status messages"></div>
       </section>
     </main>
->>>>>>> 8f735e23
   </div>
 
   <script type="module" src="./index.js"></script>

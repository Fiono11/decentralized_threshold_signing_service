--- conflicted
+++ resolved
@@ -6,13 +6,8 @@
     esbuildOptions: { target: 'es2022', supported: { bigint: true } }
   },
   server: {
-<<<<<<< HEAD
-    host: '127.0.0.1', // Localhost only
-    port: 5173, // Default Vite port
-=======
     host: '0.0.0.0', // Allow external connections
     port: process.env.VITE_PORT ? parseInt(process.env.VITE_PORT) : 5173, // Use VITE_PORT env var or default to 5173
->>>>>>> 8f735e23
     open: false, // Don't automatically open browser
     cors: true // Enable CORS for cross-origin requests
   }
